--- conflicted
+++ resolved
@@ -22,62 +22,13 @@
     <link rel="stylesheet" href="vendor/font-awesome/all.min.css">
 
     <!-- Flatpickr for datetime picker -->
-    <link rel="stylesheet" href="https://cdn.jsdelivr.net/npm/flatpickr/dist/flatpickr.min.css">
-    <script src="https://cdn.jsdelivr.net/npm/flatpickr"></script>
+    <link rel="stylesheet" href="vendor/flatpickr/flatpickr.min.css">
+    <script src="vendor/flatpickr/flatpickr.min.js"></script>
 
     <script>
         window.safeCall = function (name, ...args) {
             if (window[name]) window[name](...args)
         }
-        
-        // Pre-define global functions to ensure they're available to Alpine.js
-        window.newChat = function() {
-            console.log("newChat called before initialization");
-        };
-        
-        // These will be replaced by proper implementations from index.js
-        window.resetChat = window.resetChat || function() { console.log("resetChat not ready"); };
-        window.loadChats = window.loadChats || function() { console.log("loadChats not ready"); };
-        window.saveChat = window.saveChat || function() { console.log("saveChat not ready"); };
-        window.restart = window.restart || function() { console.log("restart not ready"); };
-        window.killChat = window.killChat || function() { console.log("killChat not ready"); };
-        window.selectChat = window.selectChat || function() { console.log("selectChat not ready"); };
-        window.pauseAgent = window.pauseAgent || function() { console.log("pauseAgent not ready"); };
-        window.nudge = window.nudge || function() { console.log("nudge not ready"); };
-        window.toggleAutoScroll = window.toggleAutoScroll || function() { console.log("toggleAutoScroll not ready"); };
-        window.toggleJson = window.toggleJson || function() { console.log("toggleJson not ready"); };
-        window.toggleThoughts = window.toggleThoughts || function() { console.log("toggleThoughts not ready"); };
-        window.toggleUtils = window.toggleUtils || function() { console.log("toggleUtils not ready"); };
-        window.toggleDarkMode = window.toggleDarkMode || function() { console.log("toggleDarkMode not ready"); };
-        window.toggleSpeech = window.toggleSpeech || function() { console.log("toggleSpeech not ready"); };
-        window.loadKnowledge = window.loadKnowledge || function() { console.log("loadKnowledge not ready"); };
-        window.handleFileUpload = window.handleFileUpload || function() { console.log("handleFileUpload not ready"); };
-        window.openTaskDetail = window.openTaskDetail || function() { console.log("openTaskDetail not ready"); };
-        
-        // Initialize speech object for isSpeaking check
-        window.speech = window.speech || {
-            isSpeaking: () => false,
-            speak: () => console.log("speech.speak not ready"),
-            stop: () => console.log("speech.stop not ready")
-        };
-        
-        // Pre-define fetchApi for tunnel.js and other non-module scripts
-        window.fetchApi = window.fetchApi || function() {
-            console.log("fetchApi not ready");
-            return Promise.reject(new Error("fetchApi not initialized"));
-        };
-        
-        // Pre-define settingsModalProxy 
-        window.settingsModalProxy = window.settingsModalProxy || {
-            openModal: () => console.log("settingsModalProxy not ready"),
-            closeModal: () => console.log("settingsModalProxy not ready"),
-            switchTab: () => console.log("settingsModalProxy not ready"),
-            isOpen: false,
-            settings: {},
-            activeTab: 'agent',
-            provider: 'serveo',
-            filteredSections: []
-        };
     </script>
 
     <!-- Pre-initialize schedulerSettings to ensure Alpine doesn't miss it -->
@@ -149,21 +100,22 @@
 
     <!-- Load module scripts first -->
     <script type="module" src="js/scheduler.js"></script>
-    <script type="module" src="js/speech.js"></script>
     <script type="module" src="js/history.js"></script>
     <script type="module" src="index.js"></script>
 
-    <!-- Alpine.js is loaded via initFw.js -->
+    <!-- Then load Alpine.js -->
+    <script defer src="vendor/alpine/alpine.collapse.min.js"></script>
+    <!-- <script defer src="https://cdn.jsdelivr.net/npm/alpinejs@3.14.3/dist/cdn.min.js"></script> -->
     <script type="module" src="js/initFw.js"></script>
 
-    <script src="https://cdn.jsdelivr.net/npm/ace-builds@1.36.5/src-noconflict/ace.js"></script>
-    <link href="https://cdn.jsdelivr.net/npm/ace-builds@1.36.5/css/ace.min.css" rel="stylesheet">
+    <script src="vendor/ace/ace.js"></script>
+    <link href="vendor/ace/ace.min.css" rel="stylesheet">
     <!-- KaTeX CSS -->
-    <link rel="stylesheet" href="https://cdn.jsdelivr.net/npm/katex@0.16.8/dist/katex.min.css" crossorigin="anonymous">
+    <link rel="stylesheet" href="vendor/katex/katex.min.css" crossorigin="anonymous">
 
     <!-- KaTeX javascript -->
-    <script defer src="https://cdn.jsdelivr.net/npm/katex@0.16.8/dist/katex.min.js" crossorigin="anonymous"></script>
-    <script defer src="https://cdn.jsdelivr.net/npm/katex@0.16.8/dist/contrib/auto-render.min.js"
+    <script defer src="vendor/katex/katex.min.js" crossorigin="anonymous"></script>
+    <script defer src="vendor/katex/katex.auto-render.min.js"
         crossorigin="anonymous"></script>
 
     <!-- Google Icons -->
@@ -408,15 +360,12 @@
                 <button class="toast__copy" style="display: none;">Copy</button>
                 <button class="toast__close">Close</button>
             </div>
-            <div id="progress-bar-box" x-data="{ isSpeaking: false }" x-init="
-            // Watch the speech synthesis status to update isSpeaking
-            setInterval(() => isSpeaking = window.speech && window.speech.isSpeaking(), 1000)
-        ">
+            <div id="progress-bar-box">
                 <h4 id="progress-bar-h">
                     <span id="progress-bar-i">|></span><span id="progress-bar"></span>
                 </h4>
-                <h4 id="progress-bar-stop-speech" x-show="isSpeaking">
-                    <span id="stop-speech" @click="window.speech.stop()" style="cursor: pointer">Stop Speech</span>
+                <h4 id="progress-bar-stop-speech" x-data x-cloak x-show="$store.speech.isSpeaking">
+                    <span id="stop-speech" @click="$store.speech.stop()" style="cursor: pointer">Stop Speech</span>
                 </h4>
             </div>
             <div id="input-section" x-data="{
@@ -471,7 +420,9 @@
 
                         <!-- Microphone button -->
                         <button class="chat-button mic-inactive" id="microphone-button"
-                            aria-label="Start/Stop recording">
+                            aria-label="Start/Stop recording"
+                            @click="$store.speech.handleMicrophoneClick()"
+                            x-effect="$store.speech.updateMicrophoneButtonUI()">
                             <svg xmlns="http://www.w3.org/2000/svg" viewBox="0 0 16 18" fill="currentColor">
                                 <path
                                     d="m8,12c1.66,0,3-1.34,3-3V3c0-1.66-1.34-3-3-3s-3,1.34-3,3v6c0,1.66,1.34,3,3,3Zm-1,1.9c-2.7-.4-4.8-2.6-5-5.4H0c.2,3.8,3.1,6.9,7,7.5v2h2v-2c3.9-.6,6.8-3.7,7-7.5h-2c-.2,2.8-2.3,5-5,5.4h-2Z" />
@@ -729,13 +680,8 @@
                                         </div>
                                         <div class="field-control">
                                             <select id="tunnel-provider" x-model="provider" :disabled="isLoading">
-<<<<<<< HEAD
                                                 <option value="cloudflared">Cloudflare</option>
                                                 <option value="serveo">Serveo</option>
-=======
-                                                <option value="serveo">Serveo</option>
-                                                <option value="cloudflared">Cloudflare</option>
->>>>>>> a100ee41
                                             </select>
                                         </div>
                                     </div>
