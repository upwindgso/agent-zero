--- conflicted
+++ resolved
@@ -8,11 +8,8 @@
 from python.helpers.shell_local import LocalInteractiveSession
 from python.helpers.shell_ssh import SSHInteractiveSession
 from python.helpers.docker import DockerContainerManager
-<<<<<<< HEAD
 from python.helpers.messages import truncate_text
-=======
 import re
->>>>>>> dc6deba9
 
 
 @dataclass
@@ -240,23 +237,11 @@
         start_time = time.time()
         last_output_time = start_time
         full_output = ""
-<<<<<<< HEAD
 
         while max_exec_time <= 0 or time.time() - start_time < max_exec_time:
             await asyncio.sleep(SLEEP_TIME)  # Wait for some output to be generated
             full_output, partial_output = await self.state.shells[session].read_output(
                 timeout=1, reset_full_output=reset_full_output
-=======
-        got_output = False
-        # --- Configuration for repetition detection ---
-        chunk_size = 128  # Size of the block to check for repetition
-        repeat_threshold = 5  # How many times the block must repeat consecutively
-
-        while True:
-            await asyncio.sleep(sleep_time)
-            current_full_output, partial_output = await self.state.shells[session].read_output(
-                timeout=between_output_timeout, reset_full_output=reset_full_output
->>>>>>> dc6deba9
             )
             reset_full_output = False
 
@@ -265,59 +250,9 @@
             now = time.time()
             if partial_output:
                 PrintStyle(font_color="#85C1E9").stream(partial_output)
-<<<<<<< HEAD
                 truncated_output = truncate_text(self.agent, full_output, 10_000)
                 self.log.update(content=truncated_output)
                 idle = 0
-=======
-                full_output += partial_output # Append new output
-                self.log.update(content=full_output)
-                last_output_time = now
-                got_output = True
-
-                # --- Check for repeating output pattern ---
-                required_len = chunk_size * repeat_threshold
-                if len(full_output) >= required_len:
-                    check_segment = full_output[-required_len:]
-                    last_chunk = full_output[-chunk_size:]
-                    expected_segment = last_chunk * repeat_threshold
-                    if check_segment == expected_segment:
-                        loop_detected_msg = f"Detected repeating output pattern (last {chunk_size} chars repeated {repeat_threshold} times), likely an infinite loop."
-                        PrintStyle.error(f"{loop_detected_msg} Resetting session {session}.")
-
-                        # --- Truncate output for feedback ---
-                        max_output_length = 2048
-                        truncated_output = full_output[-max_output_length:]
-                        if len(full_output) > max_output_length:
-                            summary_prefix = f"[... Output truncated to last {max_output_length} characters ...]\n"
-                            truncated_output = summary_prefix + truncated_output
-                        else:
-                            summary_prefix = ""
-                        # --- End of truncation ---
-
-                        self.log.update(content=truncated_output + f"\n--- LOOP DETECTED --- Session {session} reset.")
-                        # Automatically reset the problematic session
-                        reset_reason = f"Detected repeating output pattern (last {chunk_size} chars repeated {repeat_threshold} times)"
-                        await self.reset_terminal(session=session, reason=reset_reason)
-                        # Return informative message to the agent with truncated output and pattern
-                        return f"{truncated_output}\n--- LOOP DETECTED & SESSION RESET ---\n{loop_detected_msg}\nRepeating pattern identified: '{last_chunk[:128]}{'...' if len(last_chunk)>128 else ''}'\nThe terminal session {session} was automatically reset.\nPlease review the code or command that caused the loop to prevent recurrence."
-                # --- End of repetition check ---
-
-
-            # Check for shell prompt at the end of output
-            last_lines = full_output.splitlines()[-3:] if full_output else []
-            for line in last_lines:
-                for pat in prompt_patterns:
-                    if pat.search(line.strip()):
-                        PrintStyle(font_color="#229954").print("Detected shell prompt, returning output early.")
-                        return full_output
-
-            if not got_output:
-                # Waiting for first output
-                if now - start_time > first_output_timeout:
-                    PrintStyle.error(f"No output for {first_output_timeout}s after start, returning.")
-                    break
->>>>>>> dc6deba9
             else:
                 # Waiting for more output after first output
                 if now - last_output_time > between_output_timeout:
