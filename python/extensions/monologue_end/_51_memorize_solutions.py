import asyncio
from python.helpers import settings
from python.helpers.extension import Extension
from python.helpers.memory import Memory
from python.helpers.dirty_json import DirtyJson
from agent import LoopData
from python.helpers.log import LogItem
from python.tools.memory_load import DEFAULT_THRESHOLD as DEFAULT_MEMORY_THRESHOLD


class MemorizeSolutions(Extension):

    async def execute(self, loop_data: LoopData = LoopData(), **kwargs):
        # try:

        set = settings.get_settings()

        if not set["memory_memorize_enabled"]:
            return
 
        # show full util message
        log_item = self.agent.context.log.log(
            type="util",
            heading="Memorizing succesful solutions...",
        )

<<<<<<< HEAD
        # memorize in background
        task = asyncio.create_task(self.memorize(loop_data, log_item))
        return task

    async def memorize(self, loop_data: LoopData, log_item: LogItem, **kwargs):

        set = settings.get_settings()

        db = await Memory.get(self.agent)

        # get system message and chat history for util llm
        system = self.agent.read_prompt("memory.solutions_sum.sys.md")
        msgs_text = self.agent.concat_messages(self.agent.history)

        # log query streamed by LLM
        async def log_callback(content):
            log_item.stream(content=content)

        # call util llm to find solutions in history
        solutions_json = await self.agent.call_utility_model(
            system=system,
            message=msgs_text,
            callback=log_callback,
            background=True,
        )
=======
        # memorize in background with proper task management
        try:
            task = asyncio.create_task(self.memorize(loop_data, log_item))
            # Store task reference to prevent garbage collection
            if not hasattr(self.agent.context, '_background_tasks'):
                self.agent.context._background_tasks = set()
            self.agent.context._background_tasks.add(task)
            task.add_done_callback(self.agent.context._background_tasks.discard)
        except RuntimeError as e:
            if "interpreter shutdown" in str(e):
                log_item.update(heading="Skipping memorization due to shutdown.")
                return
            raise

    async def memorize(self, loop_data: LoopData, log_item: LogItem, **kwargs):
        try:
            # get system message and chat history for util llm
            system = self.agent.read_prompt("memory.solutions_sum.sys.md")
            msgs_text = self.agent.concat_messages(self.agent.history)

            # log query streamed by LLM
            async def log_callback(content):
                log_item.stream(content=content)

            # call util llm to find solutions in history
            solutions_json = await self.agent.call_utility_model(
                system=system,
                message=msgs_text,
                callback=log_callback,
                background=True,
            )
        except Exception as e:
            if "interpreter shutdown" in str(e) or "cannot schedule new futures" in str(e):
                log_item.update(heading="Memorization interrupted due to shutdown.")
                return
            raise
>>>>>>> 956e4740

        # Add validation and error handling for solutions_json
        if not solutions_json or not isinstance(solutions_json, str):
            log_item.update(heading="No response from utility model.")
            return

        # Strip any whitespace that might cause issues
        solutions_json = solutions_json.strip()

        if not solutions_json:
            log_item.update(heading="Empty response from utility model.")
            return

        try:
            solutions = DirtyJson.parse_string(solutions_json)
        except Exception as e:
            log_item.update(heading=f"Failed to parse solutions response: {str(e)}")
            return

        # Validate that solutions is a list or convertible to one
        if solutions is None:
            log_item.update(heading="No valid solutions found in response.")
            return

        # If solutions is not a list, try to make it one
        if not isinstance(solutions, list):
            if isinstance(solutions, (str, dict)):
                solutions = [solutions]
            else:
                log_item.update(heading="Invalid solutions format received.")
                return

        if not isinstance(solutions, list) or len(solutions) == 0:
            log_item.update(heading="No successful solutions to memorize.")
            return
        else:
            solutions_txt = "\n\n".join([str(solution) for solution in solutions]).strip()
            log_item.update(
                heading=f"{len(solutions)} successful solutions to memorize.", solutions=solutions_txt
            )

        # Process solutions with intelligent consolidation
        total_processed = 0
        total_consolidated = 0
        rem = []

        for solution in solutions:
            # Convert solution to structured text
            if isinstance(solution, dict):
                problem = solution.get('problem', 'Unknown problem')
                solution_text = solution.get('solution', 'Unknown solution')
                txt = f"# Problem\n {problem}\n# Solution\n {solution_text}"
            else:
                # If solution is not a dict, convert it to string
                txt = f"# Solution\n {str(solution)}"

            if set["memory_memorize_consolidation"]:
                try:
                    # Use intelligent consolidation system
                    from python.helpers.memory_consolidation import create_memory_consolidator
                    consolidator = create_memory_consolidator(
                        self.agent,
                        similarity_threshold=DEFAULT_MEMORY_THRESHOLD,  # More permissive for discovery
                        max_similar_memories=6,    # Fewer for solutions (more complex)
                        max_llm_context_memories=3
                    )

                    # Create solution-specific log for detailed tracking
                    solution_log = None # too many utility messages, skip log for now
                    # solution_log = self.agent.context.log.log(
                    #     type="util",
                    #     heading=f"Processing solution: {txt[:50]}...",
                    #     temp=False,
                    #     update_progress="none"  # Don't affect status bar
                    # )

                    # Process with intelligent consolidation
                    result_obj = await consolidator.process_new_memory(
                        new_memory=txt,
                        area=Memory.Area.SOLUTIONS.value,
                        metadata={"area": Memory.Area.SOLUTIONS.value},
                        log_item=solution_log
                    )

                    # Update the individual log item with completion status but keep it temporary
                    if result_obj.get("success"):
                        total_consolidated += 1
                        if solution_log:
                            solution_log.update(
                                result="Solution processed successfully",
                                heading=f"Solution completed: {txt[:50]}...",
                                temp=False,  # Show completion message
                                update_progress="none"  # Show briefly then disappear
                            )
                    else:
                        if solution_log:
                            solution_log.update(
                                result="Solution processing failed",
                                heading=f"Solution failed: {txt[:50]}...",
                                temp=False,  # Show completion message
                                update_progress="none"  # Show briefly then disappear
                            )
                    total_processed += 1

                except Exception as e:
                    # Log error but continue processing
                    log_item.update(consolidation_error=str(e))
                    total_processed += 1

                # Update final results with structured logging
                log_item.update(
                    heading=f"Solution memorization completed: {total_processed} solutions processed, {total_consolidated} intelligently consolidated",
                    solutions=solutions_txt,
                    result=f"{total_processed} solutions processed, {total_consolidated} intelligently consolidated",
                    solutions_processed=total_processed,
                    solutions_consolidated=total_consolidated,
                    update_progress="none"
                )
            else:
                # remove previous solutions too similiar to this one
                if set["memory_memorize_replace_threshold"] > 0:
                    rem += await db.delete_documents_by_query(
                        query=txt,
                        threshold=set["memory_memorize_replace_threshold"],
                        filter=f"area=='{Memory.Area.SOLUTIONS.value}'",
                    )
                    if rem:
                        rem_txt = "\n\n".join(Memory.format_docs_plain(rem))
                        log_item.update(replaced=rem_txt)

                # insert new solution
                await db.insert_text(text=txt, metadata={"area": Memory.Area.SOLUTIONS.value})

                log_item.update(
                    result=f"{len(solutions)} solutions memorized.",
                    heading=f"{len(solutions)} solutions memorized.",
                )
                if rem:
                    log_item.stream(result=f"\nReplaced {len(rem)} previous solutions.")


    # except Exception as e:
    #     err = errors.format_error(e)
    #     self.agent.context.log.log(
    #         type="error", heading="Memorize solutions extension error:", content=err
    #     )<|MERGE_RESOLUTION|>--- conflicted
+++ resolved
@@ -24,33 +24,6 @@
             heading="Memorizing succesful solutions...",
         )
 
-<<<<<<< HEAD
-        # memorize in background
-        task = asyncio.create_task(self.memorize(loop_data, log_item))
-        return task
-
-    async def memorize(self, loop_data: LoopData, log_item: LogItem, **kwargs):
-
-        set = settings.get_settings()
-
-        db = await Memory.get(self.agent)
-
-        # get system message and chat history for util llm
-        system = self.agent.read_prompt("memory.solutions_sum.sys.md")
-        msgs_text = self.agent.concat_messages(self.agent.history)
-
-        # log query streamed by LLM
-        async def log_callback(content):
-            log_item.stream(content=content)
-
-        # call util llm to find solutions in history
-        solutions_json = await self.agent.call_utility_model(
-            system=system,
-            message=msgs_text,
-            callback=log_callback,
-            background=True,
-        )
-=======
         # memorize in background with proper task management
         try:
             task = asyncio.create_task(self.memorize(loop_data, log_item))
@@ -67,9 +40,15 @@
 
     async def memorize(self, loop_data: LoopData, log_item: LogItem, **kwargs):
         try:
+            
+            set = settings.get_settings()
+
+            db = await Memory.get(self.agent)
+
             # get system message and chat history for util llm
             system = self.agent.read_prompt("memory.solutions_sum.sys.md")
             msgs_text = self.agent.concat_messages(self.agent.history)
+
 
             # log query streamed by LLM
             async def log_callback(content):
@@ -87,7 +66,6 @@
                 log_item.update(heading="Memorization interrupted due to shutdown.")
                 return
             raise
->>>>>>> 956e4740
 
         # Add validation and error handling for solutions_json
         if not solutions_json or not isinstance(solutions_json, str):
