import asyncio
from python.helpers import settings
from python.helpers.extension import Extension
from python.helpers.memory import Memory
from python.helpers.dirty_json import DirtyJson
from agent import LoopData
from python.helpers.log import LogItem
from python.tools.memory_load import DEFAULT_THRESHOLD as DEFAULT_MEMORY_THRESHOLD


class MemorizeMemories(Extension):

    async def execute(self, loop_data: LoopData = LoopData(), **kwargs):
        # try:

        set = settings.get_settings()

        if not set["memory_memorize_enabled"]:
            return

        # show full util message
        log_item = self.agent.context.log.log(
            type="util",
            heading="Memorizing new information...",
        )

<<<<<<< HEAD
        # memorize in background
        task = asyncio.create_task(self.memorize(loop_data, log_item))
        return task

    async def memorize(self, loop_data: LoopData, log_item: LogItem, **kwargs):

        set = settings.get_settings()

        db = await Memory.get(self.agent)

        # get system message and chat history for util llm
        system = self.agent.read_prompt("memory.memories_sum.sys.md")
        msgs_text = self.agent.concat_messages(self.agent.history)

        # log query streamed by LLM
        async def log_callback(content):
            log_item.stream(content=content)

        # call util llm to find info in history
        memories_json = await self.agent.call_utility_model(
            system=system,
            message=msgs_text,
            callback=log_callback,
            background=True,
        )
=======
        # memorize in background with proper task management
        try:
            task = asyncio.create_task(self.memorize(loop_data, log_item))
            # Store task reference to prevent garbage collection
            if not hasattr(self.agent.context, '_background_tasks'):
                self.agent.context._background_tasks = set()
            self.agent.context._background_tasks.add(task)
            task.add_done_callback(self.agent.context._background_tasks.discard)
        except RuntimeError as e:
            if "interpreter shutdown" in str(e):
                log_item.update(heading="Skipping memorization due to shutdown.")
                return
            raise

    async def memorize(self, loop_data: LoopData, log_item: LogItem, **kwargs):
        try:
            # get system message and chat history for util llm
            system = self.agent.read_prompt("memory.memories_sum.sys.md")
            msgs_text = self.agent.concat_messages(self.agent.history)

            # log query streamed by LLM
            async def log_callback(content):
                log_item.stream(content=content)

            # call util llm to find info in history
            memories_json = await self.agent.call_utility_model(
                system=system,
                message=msgs_text,
                callback=log_callback,
                background=True,
            )
        except Exception as e:
            if "interpreter shutdown" in str(e) or "cannot schedule new futures" in str(e):
                log_item.update(heading="Memorization interrupted due to shutdown.")
                return
            raise
>>>>>>> 956e4740

        # Add validation and error handling for memories_json
        if not memories_json or not isinstance(memories_json, str):
            log_item.update(heading="No response from utility model.")
            return

        # Strip any whitespace that might cause issues
        memories_json = memories_json.strip()

        if not memories_json:
            log_item.update(heading="Empty response from utility model.")
            return

        try:
            memories = DirtyJson.parse_string(memories_json)
        except Exception as e:
            log_item.update(heading=f"Failed to parse memories response: {str(e)}")
            return

        # Validate that memories is a list or convertible to one
        if memories is None:
            log_item.update(heading="No valid memories found in response.")
            return

        # If memories is not a list, try to make it one
        if not isinstance(memories, list):
            if isinstance(memories, (str, dict)):
                memories = [memories]
            else:
                log_item.update(heading="Invalid memories format received.")
                return

        if not isinstance(memories, list) or len(memories) == 0:
            log_item.update(heading="No useful information to memorize.")
            return
        else:
            memories_txt = "\n\n".join([str(memory) for memory in memories]).strip()
            log_item.update(heading=f"{len(memories)} entries to memorize.", memories=memories_txt)

        # Process memories with intelligent consolidation
        total_processed = 0
        total_consolidated = 0
        rem = []

        for memory in memories:
            # Convert memory to plain text
            txt = f"{memory}"

            if set["memory_memorize_consolidation"]:
                
                try:
                    # Use intelligent consolidation system
                    from python.helpers.memory_consolidation import create_memory_consolidator
                    consolidator = create_memory_consolidator(
                        self.agent,
                        similarity_threshold=DEFAULT_MEMORY_THRESHOLD,  # More permissive for discovery
                        max_similar_memories=8,
                        max_llm_context_memories=4
                    )

                    # Create memory item-specific log for detailed tracking
                    memory_log = None # too many utility messages, skip log for now
                    # memory_log = self.agent.context.log.log(
                    #     type="util",
                    #     heading=f"Processing memory fragment: {txt[:50]}...",
                    #     temp=False,
                    #     update_progress="none"  # Don't affect status bar
                    # )

                    # Process with intelligent consolidation
                    result_obj = await consolidator.process_new_memory(
                        new_memory=txt,
                        area=Memory.Area.FRAGMENTS.value,
                        metadata={"area": Memory.Area.FRAGMENTS.value},
                        log_item=memory_log
                    )

                    # Update the individual log item with completion status but keep it temporary
                    if result_obj.get("success"):
                        total_consolidated += 1
                        if memory_log:
                            memory_log.update(
                                result="Fragment processed successfully",
                                heading=f"Memory fragment completed: {txt[:50]}...",
                                temp=False,  # Show completion message
                                update_progress="none"  # Show briefly then disappear
                            )
                    else:
                        if memory_log:
                            memory_log.update(
                                result="Fragment processing failed",
                                heading=f"Memory fragment failed: {txt[:50]}...",
                                temp=False,  # Show completion message
                                update_progress="none"  # Show briefly then disappear
                            )
                    total_processed += 1

                except Exception as e:
                    # Log error but continue processing
                    log_item.update(consolidation_error=str(e))
                    total_processed += 1

                # Update final results with structured logging
                log_item.update(
                    heading=f"Memorization completed: {total_processed} memories processed, {total_consolidated} intelligently consolidated",
                    memories=memories_txt,
                    result=f"{total_processed} memories processed, {total_consolidated} intelligently consolidated",
                    memories_processed=total_processed,
                    memories_consolidated=total_consolidated,
                    update_progress="none"
                )

            else:

                # remove previous fragments too similiar to this one
                if set["memory_memorize_replace_threshold"] > 0:
                    rem += await db.delete_documents_by_query(
                        query=txt,
                        threshold=set["memory_memorize_replace_threshold"],
                        filter=f"area=='{Memory.Area.FRAGMENTS.value}'",
                    )
                    if rem:
                        rem_txt = "\n\n".join(Memory.format_docs_plain(rem))
                        log_item.update(replaced=rem_txt)

                # insert new memory
                await db.insert_text(text=txt, metadata={"area": Memory.Area.FRAGMENTS.value})

                log_item.update(
                    result=f"{len(memories)} entries memorized.",
                    heading=f"{len(memories)} entries memorized.",
                )
                if rem:
                    log_item.stream(result=f"\nReplaced {len(rem)} previous memories.")
            



    # except Exception as e:
    #     err = errors.format_error(e)
    #     self.agent.context.log.log(
    #         type="error", heading="Memorize memories extension error:", content=err
    #     )<|MERGE_RESOLUTION|>--- conflicted
+++ resolved
@@ -24,33 +24,6 @@
             heading="Memorizing new information...",
         )
 
-<<<<<<< HEAD
-        # memorize in background
-        task = asyncio.create_task(self.memorize(loop_data, log_item))
-        return task
-
-    async def memorize(self, loop_data: LoopData, log_item: LogItem, **kwargs):
-
-        set = settings.get_settings()
-
-        db = await Memory.get(self.agent)
-
-        # get system message and chat history for util llm
-        system = self.agent.read_prompt("memory.memories_sum.sys.md")
-        msgs_text = self.agent.concat_messages(self.agent.history)
-
-        # log query streamed by LLM
-        async def log_callback(content):
-            log_item.stream(content=content)
-
-        # call util llm to find info in history
-        memories_json = await self.agent.call_utility_model(
-            system=system,
-            message=msgs_text,
-            callback=log_callback,
-            background=True,
-        )
-=======
         # memorize in background with proper task management
         try:
             task = asyncio.create_task(self.memorize(loop_data, log_item))
@@ -66,7 +39,13 @@
             raise
 
     async def memorize(self, loop_data: LoopData, log_item: LogItem, **kwargs):
+
+            set = settings.get_settings()
+
+            db = await Memory.get(self.agent)
+
         try:
+            
             # get system message and chat history for util llm
             system = self.agent.read_prompt("memory.memories_sum.sys.md")
             msgs_text = self.agent.concat_messages(self.agent.history)
@@ -87,7 +66,6 @@
                 log_item.update(heading="Memorization interrupted due to shutdown.")
                 return
             raise
->>>>>>> 956e4740
 
         # Add validation and error handling for memories_json
         if not memories_json or not isinstance(memories_json, str):
